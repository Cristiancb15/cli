package codespace

import (
	"context"
	"fmt"
	"testing"
	"time"

	"github.com/cli/cli/v2/internal/codespaces/api"
	"github.com/cli/cli/v2/pkg/cmdutil"
	"github.com/cli/cli/v2/pkg/iostreams"
	"github.com/stretchr/testify/assert"
)

func TestApp_Create(t *testing.T) {
	type fields struct {
		apiClient apiClient
	}
	tests := []struct {
		name       string
		fields     fields
		opts       createOptions
		wantErr    error
		wantStdout string
		wantStderr string
		isTTY      bool
	}{
		{
			name: "create codespace with default branch and 30m idle timeout",
			fields: fields{
				apiClient: &apiClientMock{
					GetRepositoryFunc: func(ctx context.Context, nwo string) (*api.Repository, error) {
						return &api.Repository{
							ID:            1234,
							FullName:      nwo,
							DefaultBranch: "main",
						}, nil
					},
					GetCodespacesMachinesFunc: func(ctx context.Context, repoID int, branch, location string) ([]*api.Machine, error) {
						return []*api.Machine{
							{
								Name:        "GIGA",
								DisplayName: "Gigabits of a machine",
							},
						}, nil
					},
					CreateCodespaceFunc: func(ctx context.Context, params *api.CreateCodespaceParams) (*api.Codespace, error) {
						if params.Branch != "main" {
							return nil, fmt.Errorf("got branch %q, want %q", params.Branch, "main")
						}
						if params.IdleTimeoutMinutes != 30 {
							return nil, fmt.Errorf("idle timeout minutes was %v", params.IdleTimeoutMinutes)
						}
						return &api.Codespace{
							Name: "monalisa-dotfiles-abcd1234",
						}, nil
					},
					GetCodespaceRepoSuggestionsFunc: func(ctx context.Context, partialSearch string, params api.RepoSearchParameters) ([]string, error) {
						return nil, nil // We can't ask for suggestions without a terminal.
					},
				},
			},
			opts: createOptions{
				repo:        "monalisa/dotfiles",
				branch:      "",
				machine:     "GIGA",
				showStatus:  false,
				idleTimeout: 30 * time.Minute,
			},
			wantStdout: "monalisa-dotfiles-abcd1234\n",
		},
		{
			name: "create codespace with default branch shows idle timeout notice if present",
			fields: fields{
				apiClient: &apiClientMock{
					GetCodespaceRegionLocationFunc: func(ctx context.Context) (string, error) {
						return "EUROPE", nil
					},
					GetRepositoryFunc: func(ctx context.Context, nwo string) (*api.Repository, error) {
						return &api.Repository{
							ID:            1234,
							FullName:      nwo,
							DefaultBranch: "main",
						}, nil
					},
					GetCodespacesMachinesFunc: func(ctx context.Context, repoID int, branch, location string) ([]*api.Machine, error) {
						return []*api.Machine{
							{
								Name:        "GIGA",
								DisplayName: "Gigabits of a machine",
							},
						}, nil
					},
					CreateCodespaceFunc: func(ctx context.Context, params *api.CreateCodespaceParams) (*api.Codespace, error) {
						if params.Branch != "main" {
							return nil, fmt.Errorf("got branch %q, want %q", params.Branch, "main")
						}
						if params.IdleTimeoutMinutes != 30 {
							return nil, fmt.Errorf("idle timeout minutes was %v", params.IdleTimeoutMinutes)
						}
						if params.DevContainerPath != ".devcontainer/foobar/devcontainer.json" {
							return nil, fmt.Errorf("got dev container path %q, want %q", params.DevContainerPath, ".devcontainer/foobar/devcontainer.json")
						}
						return &api.Codespace{
							Name: "monalisa-dotfiles-abcd1234",
						}, nil
					},
				},
			},
			opts: createOptions{
				repo:             "monalisa/dotfiles",
				branch:           "",
				machine:          "GIGA",
				showStatus:       false,
				idleTimeout:      30 * time.Minute,
				devContainerPath: ".devcontainer/foobar/devcontainer.json",
			},
			wantStdout: "monalisa-dotfiles-abcd1234\n",
		},
		{
			name: "create codespace with default branch with default devcontainer if no path provided and no devcontainer files exist in the repo",
			fields: fields{
				apiClient: &apiClientMock{
					GetCodespaceRegionLocationFunc: func(ctx context.Context) (string, error) {
						return "EUROPE", nil
					},
					GetRepositoryFunc: func(ctx context.Context, nwo string) (*api.Repository, error) {
						return &api.Repository{
							ID:            1234,
							FullName:      nwo,
							DefaultBranch: "main",
						}, nil
					},
					ListDevContainersFunc: func(ctx context.Context, repoID int, branch string, limit int) ([]api.DevContainerEntry, error) {
						return []api.DevContainerEntry{}, nil
					},
					GetCodespacesMachinesFunc: func(ctx context.Context, repoID int, branch, location string) ([]*api.Machine, error) {
						return []*api.Machine{
							{
								Name:        "GIGA",
								DisplayName: "Gigabits of a machine",
							},
						}, nil
					},
					CreateCodespaceFunc: func(ctx context.Context, params *api.CreateCodespaceParams) (*api.Codespace, error) {
						if params.Branch != "main" {
							return nil, fmt.Errorf("got branch %q, want %q", params.Branch, "main")
						}
						if params.IdleTimeoutMinutes != 30 {
							return nil, fmt.Errorf("idle timeout minutes was %v", params.IdleTimeoutMinutes)
						}
						if params.DevContainerPath != "" {
							return nil, fmt.Errorf("got dev container path %q, want %q", params.DevContainerPath, ".devcontainer/foobar/devcontainer.json")
						}
						return &api.Codespace{
							Name:              "monalisa-dotfiles-abcd1234",
							IdleTimeoutNotice: "Idle timeout for this codespace is set to 10 minutes in compliance with your organization's policy",
						}, nil
					},
					GetCodespaceRepoSuggestionsFunc: func(ctx context.Context, partialSearch string, params api.RepoSearchParameters) ([]string, error) {
						return nil, nil // We can't ask for suggestions without a terminal.
					},
				},
			},
			opts: createOptions{
				repo:        "monalisa/dotfiles",
				branch:      "",
				machine:     "GIGA",
				showStatus:  false,
				idleTimeout: 30 * time.Minute,
			},
			wantStdout: "monalisa-dotfiles-abcd1234\n",
			wantStderr: "Notice: Idle timeout for this codespace is set to 10 minutes in compliance with your organization's policy\n",
			isTTY:      true,
		},
		{
<<<<<<< HEAD
			name: "returns error when getting devcontainer paths fails",
			fields: fields{
				apiClient: &apiClientMock{
					GetCodespaceRegionLocationFunc: func(ctx context.Context) (string, error) {
						return "EUROPE", nil
					},
					GetRepositoryFunc: func(ctx context.Context, nwo string) (*api.Repository, error) {
						return &api.Repository{
							ID:            1234,
							FullName:      nwo,
							DefaultBranch: "main",
						}, nil
					},
					ListDevContainersFunc: func(ctx context.Context, repoID int, branch string, limit int) ([]api.DevContainerEntry, error) {
						return nil, fmt.Errorf("some error")
					},
				},
			},
			opts: createOptions{
				repo:        "monalisa/dotfiles",
				branch:      "",
				machine:     "GIGA",
				showStatus:  false,
				idleTimeout: 30 * time.Minute,
			},
			wantErr: fmt.Errorf("error getting devcontainer.json paths: some error"),
		},
		{
			name: "create codespace that requires accepting additional permissions",
=======
			name: "create codespace with default branch does not show idle timeout notice if not conntected to terminal",
>>>>>>> 6783509d
			fields: fields{
				apiClient: &apiClientMock{
					GetCodespaceRegionLocationFunc: func(ctx context.Context) (string, error) {
						return "EUROPE", nil
					},
					GetRepositoryFunc: func(ctx context.Context, nwo string) (*api.Repository, error) {
						return &api.Repository{
							ID:            1234,
							FullName:      nwo,
							DefaultBranch: "main",
						}, nil
					},
					ListDevContainersFunc: func(ctx context.Context, repoID int, branch string, limit int) ([]api.DevContainerEntry, error) {
						return []api.DevContainerEntry{}, nil
					},
					GetCodespacesMachinesFunc: func(ctx context.Context, repoID int, branch, location string) ([]*api.Machine, error) {
						return []*api.Machine{
							{
								Name:        "GIGA",
								DisplayName: "Gigabits of a machine",
							},
						}, nil
					},
					CreateCodespaceFunc: func(ctx context.Context, params *api.CreateCodespaceParams) (*api.Codespace, error) {
						if params.Branch != "main" {
							return nil, fmt.Errorf("got branch %q, want %q", params.Branch, "main")
						}
						if params.IdleTimeoutMinutes != 30 {
							return nil, fmt.Errorf("idle timeout minutes was %v", params.IdleTimeoutMinutes)
						}
						return &api.Codespace{
							Name:              "monalisa-dotfiles-abcd1234",
							IdleTimeoutNotice: "Idle timeout for this codespace is set to 10 minutes in compliance with your organization's policy",
						}, nil
					},
					GetCodespaceRepoSuggestionsFunc: func(ctx context.Context, partialSearch string, params api.RepoSearchParameters) ([]string, error) {
						return nil, nil // We can't ask for suggestions without a terminal.
					},
				},
			},
			opts: createOptions{
				repo:        "monalisa/dotfiles",
				branch:      "",
				machine:     "GIGA",
				showStatus:  false,
				idleTimeout: 30 * time.Minute,
			},
			wantStdout: "monalisa-dotfiles-abcd1234\n",
			wantStderr: "",
			isTTY:      false,
		},
		{
			name: "create codespace that requires accepting additional permissions",
			fields: fields{
				apiClient: &apiClientMock{
					GetRepositoryFunc: func(ctx context.Context, nwo string) (*api.Repository, error) {
						return &api.Repository{
							ID:            1234,
							FullName:      nwo,
							DefaultBranch: "main",
						}, nil
					},
					GetCodespacesMachinesFunc: func(ctx context.Context, repoID int, branch, location string) ([]*api.Machine, error) {
						return []*api.Machine{
							{
								Name:        "GIGA",
								DisplayName: "Gigabits of a machine",
							},
						}, nil
					},
					CreateCodespaceFunc: func(ctx context.Context, params *api.CreateCodespaceParams) (*api.Codespace, error) {
						if params.Branch != "main" {
							return nil, fmt.Errorf("got branch %q, want %q", params.Branch, "main")
						}
						if params.IdleTimeoutMinutes != 30 {
							return nil, fmt.Errorf("idle timeout minutes was %v", params.IdleTimeoutMinutes)
						}
						return &api.Codespace{}, api.AcceptPermissionsRequiredError{
							AllowPermissionsURL: "https://example.com/permissions",
						}
					},
					GetCodespaceRepoSuggestionsFunc: func(ctx context.Context, partialSearch string, params api.RepoSearchParameters) ([]string, error) {
						return nil, nil // We can't ask for suggestions without a terminal.
					},
				},
			},
			opts: createOptions{
				repo:        "monalisa/dotfiles",
				branch:      "",
				machine:     "GIGA",
				showStatus:  false,
				idleTimeout: 30 * time.Minute,
			},
			wantErr: cmdutil.SilentError,
			wantStderr: `You must authorize or deny additional permissions requested by this codespace before continuing.
Open this URL in your browser to review and authorize additional permissions: example.com/permissions
Alternatively, you can run "create" with the "--default-permissions" option to continue without authorizing additional permissions.
`,
		},
	}
	for _, tt := range tests {
		t.Run(tt.name, func(t *testing.T) {
			io, _, stdout, stderr := iostreams.Test()
			io.SetStdoutTTY(tt.isTTY)
			io.SetStdinTTY(tt.isTTY)
			io.SetStderrTTY(tt.isTTY)

			a := &App{
				io:        io,
				apiClient: tt.fields.apiClient,
			}

			if err := a.Create(context.Background(), tt.opts); err != nil && tt.wantErr != nil {
				assert.EqualError(t, err, tt.wantErr.Error())
			}
			if got := stdout.String(); got != tt.wantStdout {
				t.Errorf("stdout = %v, want %v", got, tt.wantStdout)
			}
			if got := stderr.String(); got != tt.wantStderr {
				t.Errorf("stderr = %v, want %v", got, tt.wantStderr)
			}
		})
	}
}

func TestBuildDisplayName(t *testing.T) {
	tests := []struct {
		name                 string
		prebuildAvailability string
		expectedDisplayName  string
	}{
		{
			name:                 "prebuild availability is pool",
			prebuildAvailability: "pool",
			expectedDisplayName:  "4 cores, 8 GB RAM, 32 GB storage (Prebuild ready)",
		},
		{
			name:                 "prebuild availability is blob",
			prebuildAvailability: "blob",
			expectedDisplayName:  "4 cores, 8 GB RAM, 32 GB storage (Prebuild ready)",
		},
		{
			name:                 "prebuild availability is none",
			prebuildAvailability: "none",
			expectedDisplayName:  "4 cores, 8 GB RAM, 32 GB storage",
		},
		{
			name:                 "prebuild availability is empty",
			prebuildAvailability: "",
			expectedDisplayName:  "4 cores, 8 GB RAM, 32 GB storage",
		},
	}
	for _, tt := range tests {
		t.Run(tt.name, func(t *testing.T) {
			displayName := buildDisplayName("4 cores, 8 GB RAM, 32 GB storage", tt.prebuildAvailability)

			if displayName != tt.expectedDisplayName {
				t.Errorf("displayName = %q, expectedDisplayName %q", displayName, tt.expectedDisplayName)
			}
		})
	}
}<|MERGE_RESOLUTION|>--- conflicted
+++ resolved
@@ -174,7 +174,6 @@
 			isTTY:      true,
 		},
 		{
-<<<<<<< HEAD
 			name: "returns error when getting devcontainer paths fails",
 			fields: fields{
 				apiClient: &apiClientMock{
@@ -203,10 +202,7 @@
 			wantErr: fmt.Errorf("error getting devcontainer.json paths: some error"),
 		},
 		{
-			name: "create codespace that requires accepting additional permissions",
-=======
 			name: "create codespace with default branch does not show idle timeout notice if not conntected to terminal",
->>>>>>> 6783509d
 			fields: fields{
 				apiClient: &apiClientMock{
 					GetCodespaceRegionLocationFunc: func(ctx context.Context) (string, error) {
