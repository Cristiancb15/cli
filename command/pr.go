package command

import (
	"fmt"
	"os"
	"strconv"

	"github.com/github/gh-cli/api"
	"github.com/github/gh-cli/utils"
	"github.com/spf13/cobra"
	"golang.org/x/crypto/ssh/terminal"
)

func init() {
	RootCmd.AddCommand(prCmd)
<<<<<<< HEAD
	prCmd.AddCommand(
		&cobra.Command{
			Use:   "list",
			Short: "List pull requests",
			RunE:  prList,
		},
		&cobra.Command{
			Use:   "view [<pr-number>]",
			Short: "Open a pull request in the browser",
			RunE:  prView,
		},
	)
=======
	prCmd.AddCommand(prListCmd)
	prCmd.AddCommand(prStatusCmd)
	prCmd.AddCommand(prViewCmd)

	prListCmd.Flags().IntP("limit", "L", 30, "maximum number of items to fetch")
	prListCmd.Flags().StringP("state", "s", "open", "filter by state")
	prListCmd.Flags().StringP("base", "b", "", "filter by base branch")
	prListCmd.Flags().StringArrayP("label", "l", nil, "filter by label")
>>>>>>> 262976b8
}

var prCmd = &cobra.Command{
	Use:   "pr",
	Short: "Work with pull requests",
	Long:  `Helps you work with pull requests.`,
}
var prListCmd = &cobra.Command{
	Use:   "list",
	Short: "List pull requests",
	RunE:  prList,
}
var prStatusCmd = &cobra.Command{
	Use:   "status",
	Short: "Show status of relevant pull requests",
	RunE:  prStatus,
}
var prViewCmd = &cobra.Command{
	Use:   "view [pr-number]",
	Short: "Open a pull request in the browser",
	RunE:  prView,
}

func prStatus(cmd *cobra.Command, args []string) error {
	ctx := contextForCommand(cmd)
	apiClient, err := apiClientForContext(ctx)
	if err != nil {
		return err
	}

	baseRepo, err := ctx.BaseRepo()
	if err != nil {
		return err
	}
	currentBranch, err := ctx.Branch()
	if err != nil {
		return err
	}
	currentUser, err := ctx.AuthLogin()
	if err != nil {
		return err
	}

	prPayload, err := api.PullRequests(apiClient, baseRepo, currentBranch, currentUser)
	if err != nil {
		return err
	}

	printHeader("Current branch")
	if prPayload.CurrentPR != nil {
		printPrs(*prPayload.CurrentPR)
	} else {
		message := fmt.Sprintf("  There is no pull request associated with %s", utils.Cyan("["+currentBranch+"]"))
		printMessage(message)
	}
	fmt.Println()

	printHeader("Created by you")
	if len(prPayload.ViewerCreated) > 0 {
		printPrs(prPayload.ViewerCreated...)
	} else {
		printMessage("  You have no open pull requests")
	}
	fmt.Println()

	printHeader("Requesting a code review from you")
	if len(prPayload.ReviewRequested) > 0 {
		printPrs(prPayload.ReviewRequested...)
	} else {
		printMessage("  You have no pull requests to review")
	}
	fmt.Println()

	return nil
}

func prList(cmd *cobra.Command, args []string) error {
	ctx := contextForCommand(cmd)
	apiClient, err := apiClientForContext(ctx)
	if err != nil {
		return err
	}

	baseRepo, err := ctx.BaseRepo()
	if err != nil {
		return err
	}

	limit, err := cmd.Flags().GetInt("limit")
	if err != nil {
		return err
	}
	state, err := cmd.Flags().GetString("state")
	if err != nil {
		return err
	}
	baseBranch, err := cmd.Flags().GetString("base")
	if err != nil {
		return err
	}
	labels, err := cmd.Flags().GetStringArray("label")
	if err != nil {
		return err
	}

	var graphqlState []string
	switch state {
	case "open":
		graphqlState = []string{"OPEN"}
	case "closed":
		graphqlState = []string{"CLOSED"}
	case "merged":
		graphqlState = []string{"MERGED"}
	case "all":
		graphqlState = []string{"OPEN", "CLOSED", "MERGED"}
	default:
		return fmt.Errorf("invalid state: %s", state)
	}

	params := map[string]interface{}{
		"owner": baseRepo.RepoOwner(),
		"repo":  baseRepo.RepoName(),
		"state": graphqlState,
	}
	if len(labels) > 0 {
		params["labels"] = labels
	}
	if baseBranch != "" {
		params["baseBranch"] = baseBranch
	}

	prs, err := api.PullRequestList(apiClient, params, limit)
	if err != nil {
		return err
	}

	tty := false
	ttyWidth := 80
	out := cmd.OutOrStdout()
	if outFile, isFile := out.(*os.File); isFile {
		fd := int(outFile.Fd())
		tty = terminal.IsTerminal(fd)
		if w, _, err := terminal.GetSize(fd); err == nil {
			ttyWidth = w
		}
	}

	numWidth := 0
	maxTitleWidth := 0
	for _, pr := range prs {
		numLen := len(strconv.Itoa(pr.Number)) + 1
		if numLen > numWidth {
			numWidth = numLen
		}
		if len(pr.Title) > maxTitleWidth {
			maxTitleWidth = len(pr.Title)
		}
	}

	branchWidth := 40
	titleWidth := ttyWidth - branchWidth - 2 - numWidth - 2

	if maxTitleWidth < titleWidth {
		branchWidth += titleWidth - maxTitleWidth
		titleWidth = maxTitleWidth
	}

	for _, pr := range prs {
		if tty {
			prNum := fmt.Sprintf("% *s", numWidth, fmt.Sprintf("#%d", pr.Number))
			switch pr.State {
			case "OPEN":
				prNum = utils.Green(prNum)
			case "CLOSED":
				prNum = utils.Red(prNum)
			case "MERGED":
				prNum = utils.Magenta(prNum)
			}
			prBranch := utils.Cyan(truncate(branchWidth, pr.HeadRefName))
			fmt.Fprintf(out, "%s  %-*s  %s\n", prNum, titleWidth, truncate(titleWidth, pr.Title), prBranch)
		} else {
			fmt.Fprintf(out, "%d\t%s\t%s\n", pr.Number, pr.Title, pr.HeadRefName)
		}
	}
	return nil
}

func prView(cmd *cobra.Command, args []string) error {
	ctx := contextForCommand(cmd)
	baseRepo, err := ctx.BaseRepo()
	if err != nil {
		return err
	}

	var openURL string
	if len(args) > 0 {
		if prNumber, err := strconv.Atoi(args[0]); err == nil {
			// TODO: move URL generation into GitHubRepository
			openURL = fmt.Sprintf("https://github.com/%s/%s/pull/%d", baseRepo.RepoOwner(), baseRepo.RepoName(), prNumber)
		} else {
			return fmt.Errorf("invalid pull request number: '%s'", args[0])
		}
	} else {
		apiClient, err := apiClientForContext(ctx)
		if err != nil {
			return err
		}
		currentBranch, err := ctx.Branch()
		if err != nil {
			return err
		}

		prs, err := api.PullRequestsForBranch(apiClient, baseRepo, currentBranch)
		if err != nil {
			return err
		} else if len(prs) < 1 {
			return fmt.Errorf("the '%s' branch has no open pull requests", currentBranch)
		}
		openURL = prs[0].URL
	}

	fmt.Printf("Opening %s in your browser.\n", openURL)
	return utils.OpenInBrowser(openURL)
}

func printPrs(prs ...api.PullRequest) {
	for _, pr := range prs {
<<<<<<< HEAD
		fmt.Printf("  #%d %s %s\n", pr.Number, truncateTitle(pr.Title, 50), utils.Cyan("["+pr.HeadRefName+"]"))
=======
		fmt.Printf("  #%d %s %s\n", pr.Number, truncate(50, pr.Title), utils.Cyan("["+pr.HeadRefName+"]"))
>>>>>>> 262976b8
	}
}

func printHeader(s string) {
	fmt.Println(utils.Bold(s))
}

func printMessage(s string) {
	fmt.Println(utils.Gray(s))
}

<<<<<<< HEAD
func truncateTitle(title string, maxLength int) string {
=======
func truncate(maxLength int, title string) string {
>>>>>>> 262976b8
	if len(title) > maxLength {
		return title[0:maxLength-3] + "..."
	}
	return title
}<|MERGE_RESOLUTION|>--- conflicted
+++ resolved
@@ -13,20 +13,6 @@
 
 func init() {
 	RootCmd.AddCommand(prCmd)
-<<<<<<< HEAD
-	prCmd.AddCommand(
-		&cobra.Command{
-			Use:   "list",
-			Short: "List pull requests",
-			RunE:  prList,
-		},
-		&cobra.Command{
-			Use:   "view [<pr-number>]",
-			Short: "Open a pull request in the browser",
-			RunE:  prView,
-		},
-	)
-=======
 	prCmd.AddCommand(prListCmd)
 	prCmd.AddCommand(prStatusCmd)
 	prCmd.AddCommand(prViewCmd)
@@ -35,7 +21,6 @@
 	prListCmd.Flags().StringP("state", "s", "open", "filter by state")
 	prListCmd.Flags().StringP("base", "b", "", "filter by base branch")
 	prListCmd.Flags().StringArrayP("label", "l", nil, "filter by label")
->>>>>>> 262976b8
 }
 
 var prCmd = &cobra.Command{
@@ -263,11 +248,7 @@
 
 func printPrs(prs ...api.PullRequest) {
 	for _, pr := range prs {
-<<<<<<< HEAD
-		fmt.Printf("  #%d %s %s\n", pr.Number, truncateTitle(pr.Title, 50), utils.Cyan("["+pr.HeadRefName+"]"))
-=======
 		fmt.Printf("  #%d %s %s\n", pr.Number, truncate(50, pr.Title), utils.Cyan("["+pr.HeadRefName+"]"))
->>>>>>> 262976b8
 	}
 }
 
@@ -279,11 +260,7 @@
 	fmt.Println(utils.Gray(s))
 }
 
-<<<<<<< HEAD
-func truncateTitle(title string, maxLength int) string {
-=======
 func truncate(maxLength int, title string) string {
->>>>>>> 262976b8
 	if len(title) > maxLength {
 		return title[0:maxLength-3] + "..."
 	}
